function [ Wp, input ] = meshing( Wp, plotMesh, PrintGridMismatch )
%MESHING2 Meshing for the WFSim code
%  Usage: [ Wp, input ] = meshing( Wp, plotMesh, PrintGridMismatch )
%   This script produces linear/exponential meshes for the WFSim flow
%   solver. Inputs are:
%   Wp:         structure containing Wp.name -- a string with the selected meshing.
%   Lingrid:    Linear meshing (true/false). Recommended: false.
%   plotMesh:   show resulting meshings (true/false).
%
%   run this code without any inputs for an example.
%
%   Date: October 18th, 2016.
%   Author: Bart

% Default settings
if nargin <= 0; error('Please specify a meshing case.'); end;
if nargin <= 1; plotMesh = true;                         end;
if nargin <= 2; PrintGridMismatch = true;                end;

% Some pre-processing to determine correct input file location
meshingloc  = which('meshing.m');
if ispc; slashSymbol = '\'; else; slashSymbol = '/'; end;
strbslash   = strfind(meshingloc,slashSymbol);
WFSimfolder = meshingloc(1:strbslash(end-2));
WFSimfolder = WFSimfolder(length(pwd)+2:end);

switch lower(Wp.name)
    % Wind farms for which PALM data is available
    case lower('wfcontrol_2turb')
        type   = 'lin';          % Meshing type ('lin' or 'exp')
        Lx     = 7700-5500;      % Domain length in x-direction (m)
        Ly     = 1665-905;           % Domain length in y-direction (m)
        Nx     = 221;             % Number of grid points in x-direction
        Ny     = 77;                        % Number of grid points in y-direction
        Crx    = [6000.0,6504.0]-5500;           % Turbine locations in x-direction (m)
        Cry    = [1280.0,1280.0+.5*126.4]-905;     % Turbine locations in y-direction (m)
        
        run([WFSimfolder 'data_PALM\wfcontrol_2turb_d3d\Turbine_settings_wfcontrol_2turb'])
        % Time Ur  Uinf Ct_adm  a Yaw(deg)  Thrust  Power  wf_power
        
        % Correctly format inputs (temporary function)
        for j = 1:size(Turbine1,1)
            input{j}.t    = Turbine1(j,1);
            input{j}.beta = [Turbine1(j,5);Turbine2(j,5)]./(1-[Turbine1(j,5);Turbine2(j,5)]);
            input{j}.phi  = [Turbine1(j,6);Turbine2(j,6)];
        end;
        
        % Calculate delta inputs
        for j = 1:size(Turbine1,1)-1
            input{j}.dbeta = [Turbine1(j+1,5);Turbine2(j+1,5)]./(1-[Turbine1(j+1,5);Turbine2(j+1,5)])- ...
                [Turbine1(j,5);Turbine2(j,5)]./(1-[Turbine1(j,5);Turbine2(j,5)]);
            input{j}.dphi  = [Turbine1(j+1,6);Turbine2(j+1,6)] - [Turbine1(j,6);Turbine2(j,6)] ;
        end;
        
        Drotor      = 126.4;  % Turbine rotor diameter in (m)
        powerscale  = 1.0;    % Turbine powerscaling
        forcescale  = 1.6;    % Turbine force scaling
        
        h        = 1;       % Sampling time (s)
        L        = 300;       % Simulation length (s)
        mu       = 0*18e-5;     % Dynamic flow viscosity
        Rho      = 1.20;      % Flow density (kg m-3)
        u_Inf    = 8.0;       % Freestream flow velocity x-direction (m/s)
        v_Inf    = 0.0;       % Freestream flow velocity y-direction (m/s)
        p_init   = 0.0;       % Initial values for pressure terms (Pa)
        
        lmu      = 2;         % Mixing length in x-direction (m)
        turbul   = true;      % Use mixing length turbulence model (true/false)
        n        = 2;
        m        = 4;
        
        % Wind farms for which SOWFA data is available
    case lower('YawCase3_50x50_lin_OBS')
        type   = 'lin';          % Meshing type ('lin' or 'exp')
        Lx     = 2481.9702;      % Domain length in x-direction (m)
        Ly     = 1400;           % Domain length in y-direction (m)
        Nx     = 50;             % Number of grid points in x-direction
        Ny     = 25;             % Number of grid points in y-direction
        Crx    = [400, 1281.97]; % Turbine locations in x-direction (m)
        Cry    = [700, 700];     % Turbine locations in y-direction (m)
        
        loadedinput = load([WFSimfolder 'data_SOWFA/YawCase3/system_input.mat']); % load input settings
        Wp.Turbulencemodel  = 'WFSim3';
        
        % Correctly format inputs (temporary function)
        for j = 1:length(loadedinput.input.t)
            input{j}.t    = loadedinput.input.t(j);
            input{j}.beta = loadedinput.input.beta(j,:)';
            input{j}.phi  = loadedinput.input.phi(j,:)';
        end;
        
        % Calculate delta inputs
        for j = 1:length(loadedinput.input.t)-1
            input{j}.dbeta = loadedinput.input.beta(j+1,:)'- loadedinput.input.beta(j,:)';
            input{j}.dphi  = loadedinput.input.phi(j+1,:)' - loadedinput.input.phi(j,:)' ;
        end;
        
        Drotor      = 126.4;  % Turbine rotor diameter in (m)
        powerscale  = 1.0;    % Turbine powerscaling
        forcescale  = 1.2;    % Turbine force scaling
        
        h        = 1.0;       % Sampling time (s)
        L        = 999;       % Simulation length (s)
        mu       = 0*18e-5;     % Dynamic flow viscosity
        Rho      = 1.20;      % Flow density (kg m-3)
        u_Inf    = 8.0;       % Freestream flow velocity x-direction (m/s)
        v_Inf    = 0.0;       % Freestream flow velocity y-direction (m/s)
        p_init   = 0.0;       % Initial values for pressure terms (Pa)
        
        lmu      = 1;         % Mixing length in x-direction (m)
        turbul   = true;      % Use mixing length turbulence model (true/false)
        n        = 2;
        m        = 8;
        
    case lower('YawCase3_50x50_lin')
        type   = 'lin';          % Meshing type ('lin' or 'exp')
        Lx     = 2481.9702;      % Domain length in x-direction (m)
        Ly     = 1400;           % Domain length in y-direction (m)
        Nx     = 50;             % Number of grid points in x-direction
        Ny     = 25;             % Number of grid points in y-direction
        Crx    = [400, 1281.97]; % Turbine locations in x-direction (m)
        Cry    = [700, 700];     % Turbine locations in y-direction (m)
        
        loadedinput = load([WFSimfolder 'data_SOWFA/YawCase3/system_input.mat']); % load input settings
        
        % Correctly format inputs (temporary function)
        for j = 1:length(loadedinput.input.t)
            input{j}.t    = loadedinput.input.t(j);
            input{j}.beta = loadedinput.input.beta(j,:)';
            input{j}.phi  = loadedinput.input.phi(j,:)';
        end;
        
        % Calculate delta inputs
        for j = 1:length(loadedinput.input.t)-1
            input{j}.dbeta = loadedinput.input.beta(j+1,:)'- loadedinput.input.beta(j,:)';
            input{j}.dphi  = loadedinput.input.phi(j+1,:)' - loadedinput.input.phi(j,:)' ;
        end;
        
        Drotor      = 126.4;  % Turbine rotor diameter in (m)
        powerscale  = 1.0;    % Turbine powerscaling
        forcescale  = 1.2;    % Turbine force scaling
        
        h        = 1.0;       % Sampling time (s)
        L        = 999;       % Simulation length (s)
        mu       = 0*18e-5;     % Dynamic flow viscosity
        Rho      = 1.20;      % Flow density (kg m-3)
        u_Inf    = 8.0;       % Freestream flow velocity x-direction (m/s)
        v_Inf    = 0.0;       % Freestream flow velocity y-direction (m/s)
        p_init   = 0.0;       % Initial values for pressure terms (Pa)
        
        lmu      = 1;         % Mixing length in x-direction (m)
        turbul   = true;      % Use mixing length turbulence model (true/false)
        n        = 2;
        m        = 8;
        
    case lower('YawCase3_50x50_exp')
        type     = 'exp';      % Meshing type ('lin' or 'exp')
        Lx       = 2500;       % Domain length in x-direction (m)
        Ly       = 1400;        % Domain length in y-direction (m)
        cellSize = [50, 50];   % Approximate cell size for equidistant points (m)
        Crx      = [400, 1300];% Turbine locations in x-direction (m)
        Cry      = [700, 700]; % Turbine locations in y-direction (m)
        R_con    = [60, 60];   % Concentration radii (m) (default: equal to rotor radius)
        N_con    = [11, 11];   % Number of grid points inside concentration radii
        dx_min   = [3, 3];     % Minimal cell size inside concentration radii (m)
        
        loadedinput = load([WFSimfolder 'data_SOWFA/YawCase3/system_input.mat']); % load input settings
        loadedinput.input.phi = 0*loadedinput.input.phi;
        
        % Correctly format inputs (temporary function)
        for j = 1:length(loadedinput.input.t)
            input{j}.t    = loadedinput.input.t(j);
            input{j}.beta = loadedinput.input.beta(j,:)';
            input{j}.phi  = loadedinput.input.phi(j,:)';
        end;
        
        % Calculate delta inputs
        for j = 1:length(loadedinput.input.t)-1
            input{j}.dbeta = loadedinput.input.beta(j+1,:)'- loadedinput.input.beta(j,:)';
            input{j}.dphi  = loadedinput.input.phi(j+1,:)' - loadedinput.input.phi(j,:)' ;
        end;
        
        Drotor      = 126.4;  % Turbine rotor diameter in (m)
        powerscale  = 1.0;    % Turbine powerscaling
        forcescale  = 1.0;    % Turbine force scaling
        
        h        = 1.0;       % Sampling time (s)
        L        = 250;         % Simulation length (s)
        mu       = 18e-5;     % Dynamic flow viscosity
        Rho      = 1.20;      % Flow density (kg m-3)
        u_Inf    = 8.0;       % Freestream flow velocity x-direction (m/s)
        v_Inf    = 0.0;       % Freestream flow velocity y-direction (m/s)
        p_init   = 0.0;       % Initial values for pressure terms (Pa)
        
        lmu      = 2;         % Mixing length in x-direction (m)
        turbul   = true;      % Use mixing length turbulence model (true/false)
        n        = 2;
        m        = 8;
        
    case lower('Yawcase1_2turb_100x50_lin')
        
        type   = 'lin';          % Meshing type ('lin' or 'exp')
        Lx     = 2481.9702;      % Domain length in x-direction (m)
        Ly     = 1400;           % Domain length in y-direction (m)
        Nx     = 100;             % Number of grid points in x-direction
        Ny     = 50;             % Number of grid points in y-direction
        Crx    = [400, 1281.97]; % Turbine locations in x-direction (m)
        Cry    = [700, 700];     % Turbine locations in y-direction (m)
        
        loadedinput = load([WFSimfolder 'data_SOWFA/YawCase1/system_input.mat']); % load input settings
        
        % Correctly format inputs (temporary function)
        for j = 1:length(loadedinput.input.t)
            input{j}.t    = loadedinput.input.t(j);
            input{j}.beta = loadedinput.input.beta(j,:)';
            input{j}.phi  = loadedinput.input.phi(j,:)';
        end;
        
        % Calculate delta inputs
        for j = 1:length(loadedinput.input.t)-1
            input{j}.dbeta = loadedinput.input.beta(j+1,:)'- loadedinput.input.beta(j,:)';
            input{j}.dphi  = loadedinput.input.phi(j+1,:)' - loadedinput.input.phi(j,:)' ;
        end;
        
        Drotor      = 126.4;  % Turbine rotor diameter in (m)
        powerscale  = 1.75;    % Turbine powerscaling
        forcescale  = 1.2;    % Turbine force scaling
        
        h        = 1.0;       % Sampling time (s)
        L        = 1186;       % Simulation length (s)
        mu       = 0*18e-5;     % Dynamic flow viscosity
        Rho      = 1.20;      % Flow density (kg m-3)
        u_Inf    = 8.0;       % Freestream flow velocity x-direction (m/s)
        v_Inf    = 0.0;       % Freestream flow velocity y-direction (m/s)
        p_init   = 0.0;       % Initial values for pressure terms (Pa)
        
        lmu      = 1;         % Mixing length in x-direction (m)
        turbul   = true;      % Use mixing length turbulence model (true/false)
        n        = 2;
        m        = 8;
        
    case lower('NoPrecursor_2turb_60x30_lin')
        type   = 'lin';          % Meshing type ('lin' or 'exp')
        Lx     = 2232.0623;
        Ly     = 1400;
        Nx     = 60;
        Ny     = 30;
        Crx    = [400 1032];
        Cry    = [700 700];
        
        loadedinput = load([WFSimfolder 'data_SOWFA/NoPrecursor/system_input.mat']); % load input settings
        
        % Correctly format inputs (temporary function)
        for j = 1:length(loadedinput.input.t)
            input{j}.t    = loadedinput.input.t(j);
            input{j}.beta = [.5;.5];%loadedinput.input.beta(j,:)';
            input{j}.phi  = loadedinput.input.phi(j,:)';
        end;
        
        % Calculate delta inputs
        for j = 1:length(loadedinput.input.t)-1
            input{j}.dbeta = loadedinput.input.beta(j+1,:)'- loadedinput.input.beta(j,:)';
            input{j}.dphi  = loadedinput.input.phi(j+1,:)' - loadedinput.input.phi(j,:)' ;
        end;
        
        Drotor      = 126;  % Turbine rotor diameter in (m)
        powerscale  = 1.0;    % Turbine powerscaling
        forcescale  = 1.4;%1.2;    % Turbine force scaling
        
        h        = 1.0;       % Sampling time (s)
        L        = 20;      % Simulation length (s)
        mu       = 0*18e-5;   % Dynamic flow viscosity
        Rho      = 1.20;      % Flow density (kg m-3)
        u_Inf    = 8.0;       % Freestream flow velocity x-direction (m/s)
        v_Inf    = 0.0;       % Freestream flow velocity y-direction (m/s)
        p_init   = 0.0;       % Initial values for pressure terms (Pa)
        
        lmu      = 2;         % Mixing length in x-direction (m)
        turbul   = true;      % Use mixing length turbulence model (true/false)
        n        = 2;
        m        = 8;
        
    case lower('NoPrecursor_2turb_50x25_lin')
        type   = 'lin';          % Meshing type ('lin' or 'exp')
        Lx     = 2232.0623;
        Ly     = 1400;
        Nx     = 50;
        Ny     = 25;
        Crx    = [400 1032.062];
        Cry    = [700 700];
        
        loadedinput = load([WFSimfolder 'data_SOWFA/WithPrecursor/system_input.mat']); % load input settings
        
        % Correctly format inputs (temporary function)
        for j = 1:length(loadedinput.input.t)
            input{j}.t    = loadedinput.input.t(j);
            input{j}.beta = [.5;.5];%loadedinput.input.beta(j,:)';
            input{j}.phi  = loadedinput.input.phi(j,:)';
        end;
        
        % Calculate delta inputs
        for j = 1:length(loadedinput.input.t)-1
            input{j}.dbeta = loadedinput.input.beta(j+1,:)'- loadedinput.input.beta(j,:)';
            input{j}.dphi  = loadedinput.input.phi(j+1,:)' - loadedinput.input.phi(j,:)' ;
        end;
        
        Drotor      = 126.3992;  % Turbine rotor diameter in (m)
        powerscale  = 1.0;       % Turbine powerscaling
        forcescale  = 1.2;%0.83;      % Turbine force scaling
        
        h        = 1.0;       % Sampling time (s)
        L        = 750;      % Simulation length (s)
        mu       = 0*18e-5;     % Dynamic flow viscosity
        Rho      = 1.20;      % Flow density (kg m-3)
        u_Inf    = 8.0;       % Freestream flow velocity x-direction (m/s)
        v_Inf    = 0.0;       % Freestream flow velocity y-direction (m/s)
        p_init   = 0.0;       % Initial values for pressure terms (Pa)
        
        Wp.Turbulencemodel  = 'WFSim3';
        lmu      = 2;         % Mixing length in x-direction (m)
        turbul   = true;      % Use mixing length turbulence model (true/false)
        n        = 2;
        m        = 8;
        
    case lower('APC_3x3turb_noyaw_9turb_100x50_lin')
        type   = 'lin';          % Meshing type ('lin' or 'exp')
        Lx     = 2863.9514;
        Ly     = 2158.4055;
        Nx     = 100;
        Ny     = 50;
        Crx    = [400, 1031.976, 399.98, 399.99, 1031.956, 1031.966, 1663.931, 1663.941, 1663.951];
        Cry    = [700, 700, 1458.405, 1079.203, 1458.405, 1079.203, 1458.405, 1079.203, 700];
        
        loadedinput = load([WFSimfolder 'data_SOWFA/APC/system_input.mat']); % load input settings
        loadedinput.input.beta = [loadedinput.input.beta(:,3) loadedinput.input.beta(:,6) loadedinput.input.beta(:,1)...
            loadedinput.input.beta(:,2) loadedinput.input.beta(:,4) loadedinput.input.beta(:,5)...
            loadedinput.input.beta(:,7) loadedinput.input.beta(:,8) loadedinput.input.beta(:,9)];
        
        % Filter the input signals
        for j = 1:size(loadedinput.input.beta,2)
            loadedinput.input.beta(:,j)= lsim(ss(tf(1,[15 1])),loadedinput.input.beta(:,j),...
                loadedinput.input.t,loadedinput.input.beta(1,j));
        end
        
        % Correctly format inputs (temporary function)
        for j = 1:length(loadedinput.input.t)
            input{j}.t    = loadedinput.input.t(j);
            input{j}.beta = loadedinput.input.beta(j,:)';
            input{j}.phi  = loadedinput.input.phi(j,:)';
        end;
        
        % Calculate delta inputs
        for j = 1:length(loadedinput.input.t)-1
            input{j}.dbeta = loadedinput.input.beta(j+1,:)'- loadedinput.input.beta(j,:)';
            input{j}.dphi  = loadedinput.input.phi(j+1,:)' - loadedinput.input.phi(j,:)' ;
        end;
        
        Drotor      = 126.3992;  % Turbine rotor diameter in (m)
        powerscale  = .55;    % Turbine powerscaling
        forcescale  = 2.5;%1.75    % Turbine force scaling
        
        h        = 1.0;       % Sampling time (s)
        L        = 999;       % Simulation length (s)
        mu       = 0*18e-5;     % Dynamic flow viscosity
        Rho      = 1.20;      % Flow density (kg m-3)
        u_Inf    = 12.0;       % Freestream flow velocity x-direction (m/s)
        v_Inf    = 0.0;       % Freestream flow velocity y-direction (m/s)
        p_init   = 0.0;       % Initial values for pressure terms (Pa)
         
        Wp.Turbulencemodel  = 'WFSim3';
        lmu      = 1.5;      % Mixing length in x-direction (m)
        turbul   = true;      % Use mixing length turbulence model (true/false)
        n        = 2;
        m        = 3;
        
        % Wind farms for which no SOWFA data is available
    case lower('SingleTurbine_50x50_lin')
        type   = 'lin';          % Meshing type ('lin' or 'exp')
        Lx     = 2000;      % Domain length in x-direction (m)
        Ly     = 800;           % Domain length in y-direction (m)
        Nx     = 100;             % Number of grid points in x-direction
        Ny     = 50;             % Number of grid points in y-direction
        Crx    = 750;           % Turbine locations in x-direction (m)
        Cry    = 400;            % Turbine locations in y-direction (m)
        
        loadedinput = load([WFSimfolder 'data_SOWFA/YawCase3/system_input.mat']); % load input settings
        
        % Correctly format inputs (temporary function)
        for j = 1:length(loadedinput.input.t)
            input{j}.t    = loadedinput.input.t(j);
            input{j}.beta = 1/3;%loadedinput.input.beta(j,1)';%+.6;
            input{j}.phi  = 0*loadedinput.input.phi(j,1)';
        end;
        
        % Calculate delta inputs
        for j = 1:length(loadedinput.input.t)-1
            input{j}.dbeta = loadedinput.input.beta(j+1,1)'- loadedinput.input.beta(j,1)';
            input{j}.dphi  = loadedinput.input.phi(j+1,1)' - loadedinput.input.phi(j,1)' ;
        end;
        
        Drotor      = 126.4;  % Turbine rotor diameter in (m)
        powerscale  = 1.0;    % Turbine powerscaling
        forcescale  = 2.5;    % Turbine force scaling
        
        h        = 1.0;       % Sampling time (s)
        L        = 50;         % Simulation length (s)
        mu       = 0*18e-5;     % Dynamic flow viscosity
        Rho      = 1.20;      % Flow density (kg m-3)
        u_Inf    = 8.0;       % Freestream flow velocity x-direction (m/s)
        v_Inf    = 0.0;       % Freestream flow velocity y-direction (m/s)
        p_init   = 0.0;       % Initial values for pressure terms (Pa)
        
        Wp.Turbulencemodel  = 'WFSim3';
        lmu      = 2;         % Mixing length in x-direction (m)
        turbul   = true;      % Use mixing length turbulence model (true/false)
        n        = 2;
        m        = 0;
<<<<<<< HEAD
                
=======
        
    case lower('TwoTurbinePartialOverlap_lin')
        type   = 'lin';          % Meshing type ('lin' or 'exp')
        Lx     = 2481.9702;      % Domain length in x-direction (m)
        Ly     = 1400;           % Domain length in y-direction (m)
        Nx     = 100;             % Number of grid points in x-direction
        Ny     = 50;             % Number of grid points in y-direction
        Crx    = [400, 1281.97]; % Turbine locations in x-direction (m)
        Cry    = [700-.25*126, 700+.25*126]; % Turbine locations in y-direction (m)
        
        loadedinput = load([WFSimfolder 'data_SOWFA/YawCase3/system_input.mat']); % load input settings
        
        f                   = -40;
        phi                 = f*ones(1,length(loadedinput.input.t));
        r                   = .1*length(loadedinput.input.t);
        phi(1,1:ceil(r))    = linspace(0,f,ceil(r));
        
        % Correctly format inputs (temporary function)
        for j = 1:length(loadedinput.input.t)
            input{j}.t    = loadedinput.input.t(j);
            input{j}.beta = loadedinput.input.beta(j,:)';
            input{j}.phi  = [phi(j);0];
        end;
        
        % Calculate delta inputs
        for j = 1:length(loadedinput.input.t)-1
            input{j}.dbeta = loadedinput.input.beta(j+1,:)'- loadedinput.input.beta(j,:)';
            input{j}.dphi  = loadedinput.input.phi(j+1,:)' - loadedinput.input.phi(j,:)' ;
        end;
        
        Drotor      = 126.4;  % Turbine rotor diameter in (m)
        powerscale  = 1.0;    % Turbine powerscaling
        forcescale  = 1.0;    % Turbine force scaling
        
        h        = 1.0;       % Sampling time (s)
        L        = 500;       % Simulation length (s)
        mu       = 0*18e-5;     % Dynamic flow viscosity
        Rho      = 1.20;      % Flow density (kg m-3)
        u_Inf    = 8.0;       % Freestream flow velocity x-direction (m/s)
        v_Inf    = 0.0;       % Freestream flow velocity y-direction (m/s)
        p_init   = 0.0;       % Initial values for pressure terms (Pa)
        
        lmu      = 2;         % Mixing length in x-direction (m)
        turbul   = false;     % Use mixing length turbulence model (true/false)
        n        = 2;
        m        = 8;
        
>>>>>>> 1ac591e8
    case lower('WP_CPUTime')
        type   = 'lin';          % Meshing type ('lin' or 'exp')
        Lx     = 2232.0623;
        Ly     = 1400;
        Nx     = sqrt(Wp.ll)*50;
        Ny     = sqrt(Wp.ll)*25;
        Crx    = [400 1032.062];
        Cry    = [700 700];
        
        loadedinput = load([WFSimfolder 'data_SOWFA/NoPrecursor/system_input.mat']); % load input settings
        
        % Correctly format inputs (temporary function)
        for j = 1:length(loadedinput.input.t)
            input{j}.t    = loadedinput.input.t(j);
            input{j}.beta = [.5;.5];%loadedinput.input.beta(j,:)';
            input{j}.phi  = loadedinput.input.phi(j,:)';
        end;
        
        % Calculate delta inputs
        for j = 1:length(loadedinput.input.t)-1
            input{j}.dbeta = loadedinput.input.beta(j+1,:)'- loadedinput.input.beta(j,:)';
            input{j}.dphi  = loadedinput.input.phi(j+1,:)' - loadedinput.input.phi(j,:)' ;
        end;
        
        Drotor      = 126.3992;  % Turbine rotor diameter in (m)
        powerscale  = 1.0;    % Turbine powerscaling
        forcescale  = 1.2;    % Turbine force scaling
        
        h        = 1.0;       % Sampling time (s)
        L        = 30;      % Simulation length (s)
        mu       = 0*18e-5;   % Dynamic flow viscosity
        Rho      = 1.20;      % Flow density (kg m-3)
        u_Inf    = 8.0;       % Freestream flow velocity x-direction (m/s)
        v_Inf    = 0.0;       % Freestream flow velocity y-direction (m/s)
        p_init   = 0.0;       % Initial values for pressure terms (Pa)
        
        lmu      = 2;         % Mixing length in x-direction (m)
        turbul   = true;      % Use mixing length turbulence model (true/false)
        n        = 2;
        m        = 8;
<<<<<<< HEAD
                
=======
        
    case lower('Andreas')
        type   = 'lin';          % Meshing type ('lin' or 'exp')
        Lx     = 2500;      % Domain length in x-direction (m)
        Ly     = 1400;           % Domain length in y-direction (m)
        Nx     = 51;             % Number of grid points in x-direction
        Ny     = 29;             % Number of grid points in y-direction
        Crx    = [400, 1150]; % Turbine locations in x-direction (m)
        Cry    = [700, 700];     % Turbine locations in y-direction (m)
        
        loadedinput = load([WFSimfolder 'data_SOWFA/YawCase3/system_input.mat']); % load input settings
        
        %Beta = .8*(gensig('square',200,loadedinput.input.t(end),1)+.15);
        %Beta = lsim(ss(tf(1,[5 1])),Beta,loadedinput.input.t,Beta(1),'zoh');
        %Beta(1:50) = Beta(50);
        
        %loadedinput.input.beta = [Beta Beta];
        
        % Correctly format inputs (temporary function)
        for j = 1:length(loadedinput.input.t)
            input{j}.t    = loadedinput.input.t(j);
            input{j}.beta = loadedinput.input.beta(j,:)';
            input{j}.phi  = 0*loadedinput.input.phi(j,:)';
        end;
        
        % Calculate delta inputs
        for j = 1:length(loadedinput.input.t)-1
            input{j}.dbeta = loadedinput.input.beta(j+1,:)'- loadedinput.input.beta(j,:)';
            input{j}.dphi  = loadedinput.input.phi(j+1,:)' - loadedinput.input.phi(j,:)' ;
        end;
        
        Drotor      = 126.4;  % Turbine rotor diameter in (m)
        powerscale  = 1.0;    % Turbine powerscaling
        forcescale  = 1.2;    % Turbine force scaling
        
        h        = 1.0;       % Sampling time (s)
        L        = 400;       % Simulation length (s)
        mu       = 0*18e-5;     % Dynamic flow viscosity
        Rho      = 1.20;      % Flow density (kg m-3)
        u_Inf    = 8.0;       % Freestream flow velocity x-direction (m/s)
        v_Inf    = 0.0;       % Freestream flow velocity y-direction (m/s)
        p_init   = 0.0;       % Initial values for pressure terms (Pa)
        
        lmu      = 2.5;         % Mixing length in x-direction (m)
        turbul   = false;      % Use mixing length turbulence model (true/false)
        n        = 2;
        m        = 8;
        
    case lower('Mehdi')
        
        Drotor = 126.4;             % Turbine rotor diameter in (m)
        
        type   = 'lin';             % Meshing type ('lin' or 'exp')
        Lx     = 3000;              % Domain length in x-direction (m)
        Ly     = 1500;              % Domain length in y-direction (m)
        Nx     = 100;               % Number of grid points in x-direction
        Ny     = 50;                % Number of grid points in y-direction
        Crx    = [Lx/2-5*Drotor; Lx/2; Lx/2+5*Drotor]; % Turbine locations in x-direction (m)
        Cry    = [Ly/2; Ly/2; Ly/2];     % Turbine locations in y-direction (m)
        
        run([WFSimfolder 'data_PALM/wfcontrol_2turb_d3d/Turbine_settings_wfcontrol_2turb'])
        % Time Ur  Uinf Ct_adm  a Yaw(deg)  Thrust  Power  wf_power
        
        % Correctly format inputs (temporary function)
        for j = 1:size(Turbine1,1)
            input{j}.t    = Turbine1(j,1);
            input{j}.beta = [Turbine1(j,5);Turbine2(j,5);Turbine1(j,5)]./(1-[Turbine1(j,5);Turbine2(j,5);Turbine1(j,5)]);
            input{j}.phi  = [Turbine1(j,6);Turbine2(j,6);Turbine1(j,6)];
        end;
        
        % Calculate delta inputs
        for j = 1:size(Turbine1,1)-1
            input{j}.dbeta = [Turbine1(j+1,5);Turbine2(j+1,5);Turbine1(j+1,5)]./(1-[Turbine1(j+1,5);Turbine2(j+1,5);Turbine1(j+1,5)])- ...
                [Turbine1(j,5);Turbine2(j,5);Turbine1(j,5)]./(1-[Turbine1(j,5);Turbine2(j,5);Turbine1(j,5)]);
            input{j}.dphi  = [Turbine1(j+1,6);Turbine2(j+1,6);Turbine1(j+1,6)] - [Turbine1(j,6);Turbine2(j,6);Turbine1(j+1,6)] ;
        end;
        
        powerscale  = 1.0;    % Turbine powerscaling
        forcescale  = 1.2;    % Turbine force scaling
        
        h        = 1.0;       % Sampling time (s)
        L        = 50;        % Simulation length (s)
        mu       = 50;   % Dynamic flow viscosity
        Rho      = 1.20;      % Flow density (kg m-3)
        u_Inf    = 8.0;       % Freestream flow velocity x-direction (m/s)
        v_Inf    = 0.0;       % Freestream flow velocity y-direction (m/s)
        p_init   = 0.0;       % Initial values for pressure terms (Pa)
        
        lmu      = 2.5;         % Mixing length in x-direction (m)
        turbul   = false;      % Use mixing length turbulence model (true/false)
        n        = 2;
        m        = 8;
        
>>>>>>> 1ac591e8
        % Wind farms used to do MPC
    case lower('TwoTurbine_mpc')
        type   = 'lin';          % Meshing type ('lin' or 'exp')
        Lx     = 2481.9702;      % Domain length in x-direction (m)
        Ly     = 1400;           % Domain length in y-direction (m)
        Nx     = 50;             % Number of grid points in x-direction
        Ny     = 25;             % Number of grid points in y-direction
        Crx    = [400, 1281.97]; % Turbine locations in x-direction (m)
        Cry    = [700, 700];     % Turbine locations in y-direction (m)
        
        loadedinput = load([WFSimfolder 'data_SOWFA/YawCase3/system_input.mat']); % load input settings
        loadedinput.input.phi = 0*loadedinput.input.phi;
        
        % Correctly format inputs (temporary function)
        for j = 1:length(loadedinput.input.t)
            input{j}.t    = loadedinput.input.t(j);
            input{j}.beta = loadedinput.input.beta(j,:)';
            input{j}.phi  = loadedinput.input.phi(j,:)';
        end;
        
        % Calculate delta inputs
        for j = 1:length(loadedinput.input.t)-1
            input{j}.dbeta = loadedinput.input.beta(j+1,:)'- loadedinput.input.beta(j,:)';
            input{j}.dphi  = loadedinput.input.phi(j+1,:)' - loadedinput.input.phi(j,:)' ;
        end;
        
        Drotor      = 126.4;  % Turbine rotor diameter in (m)
        powerscale  = 1.0;    % Turbine powerscaling
        forcescale  = 1.0;    % Turbine force scaling
        
        h        = 1.0;       % Sampling time (s)
        L        = 600;       % Simulation length (s)
        mu       = 18e-5;     % Dynamic flow viscosity
        Rho      = 1.20;      % Flow density (kg m-3)
        u_Inf    = 8.0;       % Freestream flow velocity x-direction (m/s)
        v_Inf    = 0.0;       % Freestream flow velocity y-direction (m/s)
        p_init   = 0.0;       % Initial values for pressure terms (Pa)
        
        lmu      = 2;         % Mixing length in x-direction (m)
        turbul   = true;      % Use mixing length turbulence model (true/false)
        n        = 2;
        m        = 8;
        
    case lower('ThreeTurbine_mpc')
        type   = 'lin';          % Meshing type ('lin' or 'exp')
        Lx     = 2000;           % Domain length in x-direction (m)
        Ly     = 600;           % Domain length in y-direction (m)
        Nx     = 50;             % Number of grid points in x-direction
        Ny     = 25;             % Number of grid points in y-direction
        Crx    = [400, 400+6*90, 400+6*90+6*90];     % Turbine locations in x-direction (m)
        Cry    = [300, 300, 300];       % Turbine locations in y-direction (m)
        
        loadedinput = load([WFSimfolder 'data_SOWFA/YawCase3/system_input.mat']); % load input settings
        loadedinput.input.phi = 0*loadedinput.input.phi;
        
        % Correctly format inputs (temporary function)
        for j = 1:length(loadedinput.input.t)
            input{j}.t    = loadedinput.input.t(j);
            input{j}.beta = [loadedinput.input.beta(j,:)';.3]+.2;
            input{j}.phi  = [loadedinput.input.phi(j,:)';0];
        end;
        
        % Calculate delta inputs
        for j = 1:length(loadedinput.input.t)-1
            input{j}.dbeta = [loadedinput.input.beta(j+1,:)'- loadedinput.input.beta(j,:)';0];
            input{j}.dphi  = [loadedinput.input.phi(j+1,:)' - loadedinput.input.phi(j,:)';0] ;
        end;
        
        Drotor      = 90;     % Turbine rotor diameter in (m)
        powerscale  = 1.0;    % Turbine powerscaling
        forcescale  = 1;    % Turbine force scaling
        
        h        = 1.0;       % Sampling time (s)
        L        = 350;       % Simulation length (s)
        mu       = 0*18e-5;     % Dynamic flow viscosity
        Rho      = 1.20;      % Flow density (kg m-3)
        u_Inf    = 9.0;       % Freestream flow velocity x-direction (m/s)
        v_Inf    = 0.0;       % Freestream flow velocity y-direction (m/s)
        p_init   = 0.0;       % Initial values for pressure terms (Pa)
        
        lmu      = 1.75;         % Mixing length in x-direction (m)
        turbul   = true;      % Use mixing length turbulence model (true/false)
        n        = 2;
        m        = 6;
        
    case lower('ThreeTurbine_Ampc')
        type   = 'lin';          % Meshing type ('lin' or 'exp')
        Lx     = 2500;           % Domain length in x-direction (m)
        Ly     = 1000;           % Domain length in y-direction (m)
        Nx     = 50;             % Number of grid points in x-direction
        Ny     = 25;             % Number of grid points in y-direction
        Cry    =   [Ly/2; Ly/2; Ly/2];            % X-coordinate of rotor (center)
        Crx    =   [500; 500+5*90;  500+2*5*90];         % Y-coordinate of rotor (center)
        
        Drotor      = 90;     % Turbine rotor diameter in (m)
        powerscale  = 1.0;    % Turbine powerscaling
        forcescale  = 1;      % Turbine force scaling
        
        h        = 1.0;       % Sampling time (s)
        L        = 200;       % Simulation length (s)
        time     = 0:h:L;
        
        % Correctly format inputs (temporary function)
        for j = 1:length(time)
            input{j}.t    = time(j);
            input{j}.beta = [.5;.5;.5];
            input{j}.phi  = [0;0;0];
        end;
        
        % Calculate delta inputs
        for j = 1:length(time)-1
            input{j}.dbeta = input{j+1}.beta- input{j}.beta;
            input{j}.dphi  = input{j+1}.phi - input{j}.phi ;
        end;
        
        mu       = 0*18e-5;     % Dynamic flow viscosity
        Rho      = 1.20;      % Flow density (kg m-3)
        u_Inf    = 8.0;       % Freestream flow velocity x-direction (m/s)
        v_Inf    = 0.0;       % Freestream flow velocity y-direction (m/s)
        p_init   = 0.0;       % Initial values for pressure terms (Pa)
        
        lmu      = 5;         % Mixing length in x-direction (m)
        turbul   = false;      % Use mixing length turbulence model (true/false)
        n        = 2;
        m        = 4;
        
    otherwise
        error('No valid meshing specified. Please take a look at Wp.name.');
end;

%% Calculate time
time = 0:h:L;          % time vector for simulation
NN   = length(time)-1; % Total number of simulation steps

if strcmp(lower(type),'lin')
    % linear gridding
    ldx  = linspace(0,Lx,Nx);
    ldy  = linspace(0,Ly,Ny);
elseif strcmp(lower(type),'exp')
    % exponential gridding
    ldx  = expvec( Lx, cellSize(1), uniquetol(Crx,1e-2), R_con(1), N_con(1), dx_min(1) );
    ldy  = expvec( Ly, cellSize(2), uniquetol(Cry,1e-2), R_con(2), N_con(2), dx_min(2) );
else
    error('Wrong meshing type specified in "type".');
end;

Nx   = length(ldx);
Ny   = length(ldy);
ldxx = repmat(ldx',1,Ny);
ldyy = repmat(ldy,Nx,1);

% Create secondary grid from primary grid
ldx2  = 0.5*(ldx(1:end-1)+ldx(2:end));
ldx2  = [ldx2 2*ldx2(end)-ldx2(end-1)]; % add extra cells
ldy2  = 0.5*(ldy(1:end-1)+ldy(2:end));
ldy2  = [ldy2 2*ldy2(end)-ldy2(end-1)]; % add extra cells
ldxx2 = repmat(ldx2',1,Ny);
ldyy2 = repmat(ldy2,Nx,1);

% Calculate cell dimensions
dx   = diff(ldx);
dxx  = repmat([dx'; dx(end)],1,Ny);
dx2  = diff(ldx2);
dxx2 = repmat([dx2'; dx2(end)],1,Ny);
dy   = diff(ldy);
dyy  = repmat([dy, dy(end)],Nx,1);
dy2  = diff(ldy2);
dyy2 = repmat([dy2, dy2(end)],Nx,1);

% Calculate location of turbines in grid and grid mismatch
for i = 1:length(Crx)
    % Calculate cells relevant for turbine (x-dir) on primary grid
    [~,xline(i,1)] = min(abs(ldx-Crx(i))); % automatically picks earliest entry in vector
    
    % Calculate cells closest to turbines (y-dir) on both grids
    [ML_prim, L_prim ] = min(abs(ldy- (Cry(i)-Drotor/2)));
    [ML_sec , L_sec  ] = min(abs(ldy2-(Cry(i)-Drotor/2)));
    [MR_prim, R_prim ] = min(abs(ldy- (Cry(i)+Drotor/2)));
    [MR_sec , R_sec  ] = min(abs(ldy2-(Cry(i)+Drotor/2)));
    
    yline{i}  = L_prim:1: R_prim; % turbine cells for primary grid
    % ylinev{i} = L_sec :1: R_sec ; % turbine cells for secondary grid
    ylinev{i} = L_prim:1: R_prim+1; % JWs code -- Bart: I feel like this needs fixing
    
    if PrintGridMismatch
        % Calculate turbine-grid mismatch
        disp([' TURBINE ' num2str(i) ' GRID MISMATCH:']);
        disp(['                    Primary           Secondary ']);
        disp(['       center:   (' num2str(min(abs(Crx(i)-ldx)),'%10.2f/n') ',' num2str(min(abs(Cry(i)-ldy)),'%10.2f/n') ') m.      (' num2str(min(abs(Crx(i)-ldx2)),'%10.2f/n') ',' num2str(min(abs(Cry(i)-ldy2)),'%10.2f/n') ') m.']);
        disp(['   left blade:   (' num2str(min(abs(Crx(i)-ldx)),'%10.2f/n') ',' num2str(ML_prim,'%10.2f/n')             ') m.      (' num2str(min(abs(Crx(i)-ldx2)),'%10.2f/n') ',' num2str(ML_sec,'%10.2f/n')                ') m.']);
        disp(['  right blade:   (' num2str(min(abs(Crx(i)-ldx)),'%10.2f/n') ',' num2str(MR_prim,'%10.2f/n')             ') m.      (' num2str(min(abs(Crx(i)-ldx2)),'%10.2f/n') ',' num2str(MR_sec,'%10.2f/n')                ') m.']);
        disp(' ');
    end;
end;

% Calculate state sizes
Nu = (Nx-3)*(Ny-2);   % Number of u velocities in state vector
Nv = (Nx-2)*(Ny-3);   % Number of v velocities in state vector
Np = (Nx-2)*(Ny-2)-2; % Number of pressure terms in state vector

%% Display results
if plotMesh
    clf;
    Z1 = -2*ones(size(ldxx));
    mesh(ldyy,ldxx,Z1,'FaceAlpha',0,'EdgeColor','black','LineWidth',0.1)
    hold on;
    Z2 = -1*ones(size(ldxx2));
    mesh(ldyy2,ldxx2,Z2,'FaceAlpha',0,'EdgeColor','blue','LineWidth',0.1)
    hold on;
    plot([Cry-Drotor/2;Cry+Drotor/2],[Crx;Crx],'r-','LineWidth',2.0)
    axis equal
    xlim([-0.1*Ly 1.2*Ly]);
    ylim([-0.1*Lx 1.1*Lx]);
    xlabel('y (m)');
    ylabel('x (m)');
    view(0,90); % view from the top
    drawnow;
end;

%% Export to Wp and input
Wp         = struct('Nu',Nu,'Nv',Nv,'Np',Np,'name',Wp.name,'Turbulencemodel',Wp.Turbulencemodel);
Wp.sim     = struct('h',h,'time',time,'L',L,'NN',NN);
Wp.turbine = struct('Drotor',Drotor,'powerscale',powerscale,'forcescale',forcescale, ...
    'N',length(Crx),'Crx',Crx,'Cry',Cry);
Wp.site    = struct('mu',mu,'Rho',Rho,'u_Inf',u_Inf,'v_Inf',v_Inf,'p_init',p_init, ...
    'lmu',lmu,'turbul',turbul,'m',m,'n',n);
Wp.mesh    = struct('Lx',Lx,'Ly',Ly,'Nx',Nx,'Ny',Ny,'ldxx',ldxx,'ldyy',ldyy,'ldxx2',...
    ldxx2,'ldyy2',ldyy2,'dxx',dxx,'dyy',dyy,'dxx2',dxx2,'dyy2',dyy2,...
    'xline',xline,'type',type);Wp.mesh.yline = yline; Wp.mesh.ylinev = ylinev; % Do not support struct command


%% Construct mu if no turbulence
if turbul==0; mu = ConstructMu(Wp); Wp.site(:).mu = mu; end

end<|MERGE_RESOLUTION|>--- conflicted
+++ resolved
@@ -415,57 +415,7 @@
         turbul   = true;      % Use mixing length turbulence model (true/false)
         n        = 2;
         m        = 0;
-<<<<<<< HEAD
-                
-=======
-        
-    case lower('TwoTurbinePartialOverlap_lin')
-        type   = 'lin';          % Meshing type ('lin' or 'exp')
-        Lx     = 2481.9702;      % Domain length in x-direction (m)
-        Ly     = 1400;           % Domain length in y-direction (m)
-        Nx     = 100;             % Number of grid points in x-direction
-        Ny     = 50;             % Number of grid points in y-direction
-        Crx    = [400, 1281.97]; % Turbine locations in x-direction (m)
-        Cry    = [700-.25*126, 700+.25*126]; % Turbine locations in y-direction (m)
-        
-        loadedinput = load([WFSimfolder 'data_SOWFA/YawCase3/system_input.mat']); % load input settings
-        
-        f                   = -40;
-        phi                 = f*ones(1,length(loadedinput.input.t));
-        r                   = .1*length(loadedinput.input.t);
-        phi(1,1:ceil(r))    = linspace(0,f,ceil(r));
-        
-        % Correctly format inputs (temporary function)
-        for j = 1:length(loadedinput.input.t)
-            input{j}.t    = loadedinput.input.t(j);
-            input{j}.beta = loadedinput.input.beta(j,:)';
-            input{j}.phi  = [phi(j);0];
-        end;
-        
-        % Calculate delta inputs
-        for j = 1:length(loadedinput.input.t)-1
-            input{j}.dbeta = loadedinput.input.beta(j+1,:)'- loadedinput.input.beta(j,:)';
-            input{j}.dphi  = loadedinput.input.phi(j+1,:)' - loadedinput.input.phi(j,:)' ;
-        end;
-        
-        Drotor      = 126.4;  % Turbine rotor diameter in (m)
-        powerscale  = 1.0;    % Turbine powerscaling
-        forcescale  = 1.0;    % Turbine force scaling
-        
-        h        = 1.0;       % Sampling time (s)
-        L        = 500;       % Simulation length (s)
-        mu       = 0*18e-5;     % Dynamic flow viscosity
-        Rho      = 1.20;      % Flow density (kg m-3)
-        u_Inf    = 8.0;       % Freestream flow velocity x-direction (m/s)
-        v_Inf    = 0.0;       % Freestream flow velocity y-direction (m/s)
-        p_init   = 0.0;       % Initial values for pressure terms (Pa)
-        
-        lmu      = 2;         % Mixing length in x-direction (m)
-        turbul   = false;     % Use mixing length turbulence model (true/false)
-        n        = 2;
-        m        = 8;
-        
->>>>>>> 1ac591e8
+
     case lower('WP_CPUTime')
         type   = 'lin';          % Meshing type ('lin' or 'exp')
         Lx     = 2232.0623;
@@ -506,103 +456,7 @@
         turbul   = true;      % Use mixing length turbulence model (true/false)
         n        = 2;
         m        = 8;
-<<<<<<< HEAD
-                
-=======
-        
-    case lower('Andreas')
-        type   = 'lin';          % Meshing type ('lin' or 'exp')
-        Lx     = 2500;      % Domain length in x-direction (m)
-        Ly     = 1400;           % Domain length in y-direction (m)
-        Nx     = 51;             % Number of grid points in x-direction
-        Ny     = 29;             % Number of grid points in y-direction
-        Crx    = [400, 1150]; % Turbine locations in x-direction (m)
-        Cry    = [700, 700];     % Turbine locations in y-direction (m)
-        
-        loadedinput = load([WFSimfolder 'data_SOWFA/YawCase3/system_input.mat']); % load input settings
-        
-        %Beta = .8*(gensig('square',200,loadedinput.input.t(end),1)+.15);
-        %Beta = lsim(ss(tf(1,[5 1])),Beta,loadedinput.input.t,Beta(1),'zoh');
-        %Beta(1:50) = Beta(50);
-        
-        %loadedinput.input.beta = [Beta Beta];
-        
-        % Correctly format inputs (temporary function)
-        for j = 1:length(loadedinput.input.t)
-            input{j}.t    = loadedinput.input.t(j);
-            input{j}.beta = loadedinput.input.beta(j,:)';
-            input{j}.phi  = 0*loadedinput.input.phi(j,:)';
-        end;
-        
-        % Calculate delta inputs
-        for j = 1:length(loadedinput.input.t)-1
-            input{j}.dbeta = loadedinput.input.beta(j+1,:)'- loadedinput.input.beta(j,:)';
-            input{j}.dphi  = loadedinput.input.phi(j+1,:)' - loadedinput.input.phi(j,:)' ;
-        end;
-        
-        Drotor      = 126.4;  % Turbine rotor diameter in (m)
-        powerscale  = 1.0;    % Turbine powerscaling
-        forcescale  = 1.2;    % Turbine force scaling
-        
-        h        = 1.0;       % Sampling time (s)
-        L        = 400;       % Simulation length (s)
-        mu       = 0*18e-5;     % Dynamic flow viscosity
-        Rho      = 1.20;      % Flow density (kg m-3)
-        u_Inf    = 8.0;       % Freestream flow velocity x-direction (m/s)
-        v_Inf    = 0.0;       % Freestream flow velocity y-direction (m/s)
-        p_init   = 0.0;       % Initial values for pressure terms (Pa)
-        
-        lmu      = 2.5;         % Mixing length in x-direction (m)
-        turbul   = false;      % Use mixing length turbulence model (true/false)
-        n        = 2;
-        m        = 8;
-        
-    case lower('Mehdi')
-        
-        Drotor = 126.4;             % Turbine rotor diameter in (m)
-        
-        type   = 'lin';             % Meshing type ('lin' or 'exp')
-        Lx     = 3000;              % Domain length in x-direction (m)
-        Ly     = 1500;              % Domain length in y-direction (m)
-        Nx     = 100;               % Number of grid points in x-direction
-        Ny     = 50;                % Number of grid points in y-direction
-        Crx    = [Lx/2-5*Drotor; Lx/2; Lx/2+5*Drotor]; % Turbine locations in x-direction (m)
-        Cry    = [Ly/2; Ly/2; Ly/2];     % Turbine locations in y-direction (m)
-        
-        run([WFSimfolder 'data_PALM/wfcontrol_2turb_d3d/Turbine_settings_wfcontrol_2turb'])
-        % Time Ur  Uinf Ct_adm  a Yaw(deg)  Thrust  Power  wf_power
-        
-        % Correctly format inputs (temporary function)
-        for j = 1:size(Turbine1,1)
-            input{j}.t    = Turbine1(j,1);
-            input{j}.beta = [Turbine1(j,5);Turbine2(j,5);Turbine1(j,5)]./(1-[Turbine1(j,5);Turbine2(j,5);Turbine1(j,5)]);
-            input{j}.phi  = [Turbine1(j,6);Turbine2(j,6);Turbine1(j,6)];
-        end;
-        
-        % Calculate delta inputs
-        for j = 1:size(Turbine1,1)-1
-            input{j}.dbeta = [Turbine1(j+1,5);Turbine2(j+1,5);Turbine1(j+1,5)]./(1-[Turbine1(j+1,5);Turbine2(j+1,5);Turbine1(j+1,5)])- ...
-                [Turbine1(j,5);Turbine2(j,5);Turbine1(j,5)]./(1-[Turbine1(j,5);Turbine2(j,5);Turbine1(j,5)]);
-            input{j}.dphi  = [Turbine1(j+1,6);Turbine2(j+1,6);Turbine1(j+1,6)] - [Turbine1(j,6);Turbine2(j,6);Turbine1(j+1,6)] ;
-        end;
-        
-        powerscale  = 1.0;    % Turbine powerscaling
-        forcescale  = 1.2;    % Turbine force scaling
-        
-        h        = 1.0;       % Sampling time (s)
-        L        = 50;        % Simulation length (s)
-        mu       = 50;   % Dynamic flow viscosity
-        Rho      = 1.20;      % Flow density (kg m-3)
-        u_Inf    = 8.0;       % Freestream flow velocity x-direction (m/s)
-        v_Inf    = 0.0;       % Freestream flow velocity y-direction (m/s)
-        p_init   = 0.0;       % Initial values for pressure terms (Pa)
-        
-        lmu      = 2.5;         % Mixing length in x-direction (m)
-        turbul   = false;      % Use mixing length turbulence model (true/false)
-        n        = 2;
-        m        = 8;
-        
->>>>>>> 1ac591e8
+
         % Wind farms used to do MPC
     case lower('TwoTurbine_mpc')
         type   = 'lin';          % Meshing type ('lin' or 'exp')
